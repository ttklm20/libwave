--- conflicted
+++ resolved
@@ -10,33 +10,17 @@
 INCLUDE_DIRECTORIES(${CERES_INCLUDE_DIRS})
 
 # LIBRARY
-ADD_LIBRARY(
-    wave_optimization
-    STATIC
-    src/ceres/ceres_examples.cpp
-)
+ADD_LIBRARY(wave_optimization
+            STATIC
+            src/ceres/ceres_examples.cpp)
 
 # UNIT TESTS
-<<<<<<< HEAD
-SET(CMAKE_RUNTIME_OUTPUT_DIRECTORY ${PROJECT_BINARY_DIR}/tests)
-ADD_EXECUTABLE(
-    # TARGET
-    wave_optimization_tests
-    # TESTS
-    tests/ceres/ceres_examples_test.cpp
-    tests/factor_graph/factor_test.cpp
-    tests/factor_graph/graph_test.cpp
-    tests/factor_graph/variable_test.cpp
-    # TEST RUNNER
-    tests/test_runner.cpp
-)
-TARGET_LINK_LIBRARIES(wave_optimization_tests ${WAVE_OPTIMIZATION_TEST_DEPS})
-=======
-WAVE_ADD_TEST(${PROJECT_NAME}_tests tests/ceres/ceres_examples_test.cpp)
-TARGET_LINK_LIBRARIES(
-    ${PROJECT_NAME}_tests
-    ${PROJECT_NAME}
-    wave_utils
-    ${CERES_LIBRARIES}
-)
->>>>>>> 6a883a56
+WAVE_ADD_TEST(${PROJECT_NAME}_tests
+              tests/ceres/ceres_examples_test.cpp
+              tests/factor_graph/factor_test.cpp
+              tests/factor_graph/graph_test.cpp
+              tests/factor_graph/variable_test.cpp)
+TARGET_LINK_LIBRARIES(${PROJECT_NAME}_tests
+                      ${PROJECT_NAME}
+                      wave_utils
+                      ${CERES_LIBRARIES})