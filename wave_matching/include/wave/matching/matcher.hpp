--- conflicted
+++ resolved
@@ -50,11 +50,7 @@
     const Eigen::Affine3d getResult() {
         return this->result;
     };
-<<<<<<< HEAD
-    const Eigen::MatrixXd getInfo() {
-=======
     const Mat6 &getInfo() {
->>>>>>> ecbba735
         return this->information;
     };
     float getRes() {
