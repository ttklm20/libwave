--- conflicted
+++ resolved
@@ -5,13 +5,8 @@
 
 namespace wave {
 
-<<<<<<< HEAD
-#define TEST_SCAN "data/testscan.pcd"
-#define TEST_CONFIG "config/g_icp.yaml"
-=======
 const auto TEST_SCAN = "data/testscan.pcd";
 const auto TEST_CONFIG = "config/gicp.yaml";
->>>>>>> 125fc109
 
 // Fixture to load same pointcloud all the time
 class GICPTest : public testing::Test {
