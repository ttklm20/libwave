--- conflicted
+++ resolved
@@ -1,15 +1,7 @@
-<<<<<<< HEAD
 max_corr: 3   #maxCorrespondences
 max_iter: 100 #maxIterations
 t_eps: 1e-8   #transformationEpsilon
 fit_eps: 1e-2 #euclideanFitnessEpsilon
-=======
-icp:
-  max_corr: 3   #maxCorrespondences
-  max_iter: 100 #maxIterations
-  t_eps: 1e-8   #transformationEpsilon
-  fit_eps: 1e-2 #euclideanFitnessEpsilon
-  lidar_ang_covar: 8e-8 #for use with censi
-  lidar_lin_covar: 2.5e-3 #for use with censi
-  covar_estimator: 0 #0 for LUM, 1 for Censi
->>>>>>> 125fc109
+lidar_ang_covar: 8e-8 #for use with censi
+lidar_lin_covar: 2.5e-3 #for use with censi
+covar_estimator: 0 #0 for LUM, 1 for Censi