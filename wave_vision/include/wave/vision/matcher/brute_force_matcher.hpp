--- conflicted
+++ resolved
@@ -246,11 +246,7 @@
      *  @return the filtered matches.
      */
     std::vector<cv::DMatch> filterMatches(
-<<<<<<< HEAD
-      const std::vector<std::vector<cv::DMatch>> &matches) const override;
-=======
       const std::vector<cv::DMatch> &matches) const override;
->>>>>>> 1bf04034
 
     /** Overloaded method, which takes in a vector of a vector of matches. This
      *  is designed to be used with the knnMatchDescriptors method, and uses the
@@ -262,10 +258,6 @@
      */
     std::vector<cv::DMatch> filterMatches(
       const std::vector<std::vector<cv::DMatch>> &matches) const override;
-<<<<<<< HEAD
-=======
-
->>>>>>> 1bf04034
 
     /** Checks whether the desired configuration is valid.
      *
