#include "wave/wave_test.hpp"

#include "wave/containers/measurement_container.hpp"
#include "wave/containers/measurement.hpp"

namespace wave {

enum class SomeSensors { S1, S2, S3 };

// This is the measurement type used in these tests
using TestMeasurement = Measurement<double, SomeSensors>;

TEST(Utils_measurement, insert) {
    MeasurementContainer<TestMeasurement> m;
    auto now = std::chrono::steady_clock::now();

    const auto meas =
      Measurement<double, SomeSensors>{now, SomeSensors::S1, 2.5};

    auto res = m.insert(meas);

    EXPECT_EQ(1ul, m.size());
    EXPECT_TRUE(res.second);

    // Insert the same thing
    auto res2 = m.insert(meas);
    EXPECT_FALSE(res2.second);
    EXPECT_EQ(res.first, res2.first);
}

TEST(Utils_measurement, emplace) {
    MeasurementContainer<TestMeasurement> m;
    auto now = std::chrono::steady_clock::now();

    auto res = m.emplace(now, SomeSensors::S1, 2.5);

    EXPECT_EQ(1ul, m.size());
    EXPECT_TRUE(res.second);

    // Insert the same thing
    auto res2 = m.emplace(now, SomeSensors::S1, 2.5);
    EXPECT_FALSE(res2.second);
    EXPECT_EQ(res.first, res2.first);

    std::vector<double> v;
}

TEST(Utils_measurement, capacity) {
    MeasurementContainer<TestMeasurement> m;
    EXPECT_EQ(0ul, m.size());
    EXPECT_TRUE(m.empty());

    m.emplace(std::chrono::steady_clock::now(), SomeSensors::S1, 2.5);
    EXPECT_EQ(1ul, m.size());
    EXPECT_FALSE(m.empty());
}

TEST(Utils_measurement, erase) {
    MeasurementContainer<TestMeasurement> m;

    auto now = std::chrono::steady_clock::now();
    m.emplace(now, SomeSensors::S1, 2.5);
    ASSERT_EQ(1ul, m.size());

    auto res = m.erase(now, SomeSensors::S2);
    EXPECT_EQ(0ul, res);
    EXPECT_EQ(1ul, m.size());

    res = m.erase(now, SomeSensors::S1);
    EXPECT_EQ(1ul, res);
    EXPECT_EQ(0ul, m.size());
}

TEST(Utils_measurement, get) {
    MeasurementContainer<TestMeasurement> m;

    auto now = std::chrono::steady_clock::now();
    auto value_in = 3.5;
    m.emplace(now, SomeSensors::S1, value_in);

    auto value_out = m.get(now, SomeSensors::S1);

    EXPECT_DOUBLE_EQ(value_in, value_out);
}


TEST(Utils_measurement, get_interpolated) {
    MeasurementContainer<TestMeasurement> m;
    auto t1 = std::chrono::steady_clock::now();
    auto t2 = t1 + std::chrono::seconds(10);
    auto tmid = t1 + std::chrono::seconds(5);

    auto v1 = 3.5, v2 = 8.0;
    m.emplace(t1, SomeSensors::S1, v1);
    m.emplace(t2, SomeSensors::S1, v2);

    // Measurements with different id - expect no effect
    m.emplace(tmid, SomeSensors::S2, -100.);
    m.emplace(t1 + std::chrono::seconds(6), SomeSensors::S2, -99.);

    auto value_out = m.get(tmid, SomeSensors::S1);

    auto expected = (v1 + v2) / 2.;
    EXPECT_DOUBLE_EQ(expected, value_out);
}


TEST(Utils_measurement, get_interpolated_other_sensors) {
    // Verify measurements from other sensors are NOT interpolated

    MeasurementContainer<TestMeasurement> m;
    auto t1 = std::chrono::steady_clock::now();
    auto t2 = t1 + std::chrono::seconds(10);
    auto tmid = t1 + std::chrono::seconds(5);

    m.emplace(t1, SomeSensors::S1, 10);
    m.emplace(t2, SomeSensors::S1, 20);
    m.emplace(t1, SomeSensors::S3, 70);
    m.emplace(t2, SomeSensors::S3, 80);

    EXPECT_THROW(m.get(tmid, SomeSensors::S2), std::out_of_range);
}

TEST(Utils_measurement, iterators) {
    // Todo: not sure how to check that all iterator functionality works
    // Since I'm just wrapping internal iterators, just do a simple sanity check
    MeasurementContainer<TestMeasurement> m;

    EXPECT_EQ(m.begin(), m.end());
    EXPECT_EQ(m.cbegin(), m.cend());

    for (auto i = 0; i < 5; ++i) {
        auto now = std::chrono::steady_clock::now();
<<<<<<< HEAD
        m.emplace(now, SomeSensors::S1, i);
=======
        auto value_in = i * 1.1;
        m.emplace(now, SomeSensors::S1, value_in);
>>>>>>> b0b80f4c
    }
    ASSERT_EQ(5ul, m.size());

    EXPECT_EQ(5, std::distance(m.begin(), m.end()));
    EXPECT_EQ(5, std::distance(m.cbegin(), m.cend()));

    auto expected = 0.0;
    // Note the container supports range-based for loops
    for (auto &v : m) {
        EXPECT_DOUBLE_EQ(expected, v.value);
        expected += 1.1;
    }

    const MeasurementContainer<TestMeasurement> cm;
    EXPECT_EQ(cm.begin(), cm.end());
}

TEST(Utils_measurement, clear) {
    MeasurementContainer<TestMeasurement> m;
    auto now = std::chrono::steady_clock::now();
    for (auto i = 0; i < 5; ++i) {
        m.emplace(now + std::chrono::seconds(i), SomeSensors::S1, 2.5);
    }
    ASSERT_EQ(5ul, m.size());

    m.clear();

    EXPECT_EQ(0ul, m.size());
    EXPECT_TRUE(m.empty());
}

}  // namespace wave<|MERGE_RESOLUTION|>--- conflicted
+++ resolved
@@ -131,12 +131,8 @@
 
     for (auto i = 0; i < 5; ++i) {
         auto now = std::chrono::steady_clock::now();
-<<<<<<< HEAD
-        m.emplace(now, SomeSensors::S1, i);
-=======
         auto value_in = i * 1.1;
         m.emplace(now, SomeSensors::S1, value_in);
->>>>>>> b0b80f4c
     }
     ASSERT_EQ(5ul, m.size());
 
